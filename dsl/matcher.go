--- conflicted
+++ resolved
@@ -1,12 +1,6 @@
 package dsl
 
 import (
-<<<<<<< HEAD
-	"fmt"
-	"reflect"
-	"strings"
-)
-=======
 	"encoding/json"
 	"fmt"
 	"log"
@@ -51,7 +45,6 @@
 		} `json:"matcher"`
 	} `json:"data"`
 }
->>>>>>> 87c47834
 
 // EachLike specifies that a given element in a JSON body can be repeated
 // "minRequired" times. Number needs to be 1 or greater
@@ -317,113 +310,6 @@
 			if len(components[1]) == 0 {
 				triggerInvalidPactTagPanic(pactTag, fmt.Errorf("invalid format: regex must not be empty"))
 			}
-<<<<<<< HEAD
-		}`, generate, matcher)
-}
-
-// Match recursively traverses the provided type and outputs a
-// matcher string for it that is compatible with the Pact dsl.
-// By default, it requires slices to have a minimum of 1 element.
-// For concrete types, it uses `dsl.Like` to assert that types match.
-// Optionally, you may override these defaults by supplying custom
-// pact tags on your structs.
-//
-// Supported Tag Formats
-// Minimum Slice Size: `pact:"min=2"`
-// String RegEx:       `pact:"example=2000-01-01,regex=^\\d{4}-\\d{2}-\\d{2}$"`
-func Match(src interface{}) string {
-	return match(reflect.TypeOf(src), getDefaults())
-}
-
-// match recursively traverses the provided type and outputs a
-// matcher string for it that is compatible with the Pact dsl.
-func match(srcType reflect.Type, params params) string {
-	switch kind := srcType.Kind(); kind {
-	case reflect.Ptr:
-		return match(srcType.Elem(), params)
-	case reflect.Slice, reflect.Array:
-		return EachLike(match(srcType.Elem(), getDefaults()), params.slice.min)
-	case reflect.Struct:
-		result := `{`
-		for i := 0; i < srcType.NumField(); i++ {
-			field := srcType.Field(i)
-			result += fmt.Sprintf(
-				`"%s": %s,`,
-				field.Tag.Get("json"),
-				match(field.Type, pluckParams(field.Type, field.Tag.Get("pact"))),
-			)
-		}
-		return strings.TrimSuffix(result, ",") + `}`
-	case reflect.String:
-		if params.str.regEx != "" {
-			return Term(params.str.example, params.str.regEx)
-		}
-		return Like(`"string"`)
-	case reflect.Bool:
-		return Like(true)
-	case reflect.Int, reflect.Int8, reflect.Int16, reflect.Int32, reflect.Int64,
-		reflect.Uint, reflect.Uint8, reflect.Uint16, reflect.Uint32, reflect.Uint64,
-		reflect.Float32, reflect.Float64:
-		return Like(1)
-	default:
-		panic(fmt.Sprintf("match: unhandled type: %v", srcType))
-	}
-}
-
-// params are plucked from 'pact' struct tags as match() traverses
-// struct fields. They are passed back into match() along with their
-// associated type to serve as parameters for the dsl functions.
-type params struct {
-	slice sliceParams
-	str   stringParams
-}
-
-type sliceParams struct {
-	min int
-}
-
-type stringParams struct {
-	example string
-	regEx   string
-}
-
-// getDefaults returns the default params
-func getDefaults() params {
-	return params{
-		slice: sliceParams{
-			min: 1,
-		},
-	}
-}
-
-// pluckParams converts a 'pact' tag into a pactParams struct
-// Supported Tag Formats
-// Minimum Slice Size: `pact:"min=2"`
-// String RegEx:       `pact:"example=2000-01-01,regex=^\\d{4}-\\d{2}-\\d{2}$"`
-func pluckParams(srcType reflect.Type, pactTag string) params {
-	params := getDefaults()
-	if pactTag == "" {
-		return params
-	}
-
-	switch kind := srcType.Kind(); kind {
-	case reflect.Slice:
-		if _, err := fmt.Sscanf(pactTag, "min=%d", &params.slice.min); err != nil {
-			triggerInvalidPactTagPanic(pactTag, err)
-		}
-	case reflect.String:
-		components := strings.Split(pactTag, ",regex=")
-
-		if len(components) != 2 {
-			triggerInvalidPactTagPanic(pactTag, fmt.Errorf("invalid format: unable to split on ',regex='"))
-		} else if len(components[1]) == 0 {
-			triggerInvalidPactTagPanic(pactTag, fmt.Errorf("invalid format: regex must not be empty"))
-		} else if _, err := fmt.Sscanf(components[0], "example=%s", &params.str.example); err != nil {
-			triggerInvalidPactTagPanic(pactTag, err)
-		}
-
-		params.str.regEx = strings.Replace(components[1], `\`, `\\`, -1)
-=======
 
 			if _, err := fmt.Sscanf(components[0], "example=%s", &params.str.example); err != nil {
 				triggerInvalidPactTagPanic(pactTag, err)
@@ -439,7 +325,6 @@
 
 			params.str.example = components[1]
 		}
->>>>>>> 87c47834
 	}
 
 	return params
