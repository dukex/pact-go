# Pact Go

Golang version of [Pact](http://pact.io). Pact is a contract testing framework for HTTP APIs and non-HTTP asynchronous messaging systems.

Enables consumer driven contract testing, providing a mock service and
DSL for the consumer project, and interaction playback and verification for the service Provider project.

[![Build Status](https://travis-ci.org/pact-foundation/pact-go.svg?branch=master)](https://travis-ci.org/pact-foundation/pact-go)
[![Build status](https://ci.appveyor.com/api/projects/status/lg02mfcmvr3e8w5n?svg=true)](https://ci.appveyor.com/project/mefellows/pact-go)
[![Coverage Status](https://coveralls.io/repos/github/pact-foundation/pact-go/badge.svg?branch=HEAD)](https://coveralls.io/github/pact-foundation/pact-go?branch=HEAD)
[![Go Report Card](https://goreportcard.com/badge/github.com/pact-foundation/pact-go)](https://goreportcard.com/report/github.com/pact-foundation/pact-go)
[![GoDoc](https://godoc.org/github.com/pact-foundation/pact-go?status.svg)](https://godoc.org/github.com/pact-foundation/pact-go)
[![slack](http://slack.pact.io/badge.svg)](http://slack.pact.io)

## Introduction

From the [Pact website]:

> The Pact family of frameworks provide support for [Consumer Driven Contracts](http://martinfowler.com/articles/consumerDrivenContracts.html) testing.

> A Contract is a collection of agreements between a client (Consumer) and an API (Provider) that describes the interactions that can take place between them.

> Consumer Driven Contracts is a pattern that drives the development of the Provider from its Consumers point of view.

> Pact is a testing tool that guarantees those Contracts are satisfied.

Read [Getting started with Pact] for more information for beginners.

<p align="center">
<<<<<<< HEAD
  <img width="880" src="https://raw.githubusercontent.com/pact-foundation/pact-go/master/.github/pact-small.svg?sanitize=true">
=======
  <a href="https://asciinema.org/a/180671">
    <img width="880" src="https://raw.githubusercontent.com/pact-foundation/pact-go/master/.github/pact-small.svg?sanitize=true">
  </a>
>>>>>>> 87c47834
</p>

## Table of Contents

<!-- TOC -->

- [Pact Go](#pact-go)
  - [Introduction](#introduction)
  - [Table of Contents](#table-of-contents)
  - [Versions](#versions)
  - [Installation](#installation)
<<<<<<< HEAD
  - [Running](#running)
    - [Consumer](#consumer)
      - [Matching (Consumer Tests)](#matching-consumer-tests)
      - [Auto-Generate Match String (Consumer Tests)](#auto-generate-match-string-consumer-tests)
    - [Provider](#provider)
=======
    - [Go get](#go-get)
    - [Installation on \*nix](#installation-on-\nix)
  - [Using Pact](#using-pact)
  - [HTTP API Testing](#http-api-testing)
    - [Consumer Side Testing](#consumer-side-testing)
    - [Provider API Testing](#provider-api-testing)
>>>>>>> 87c47834
      - [Provider Verification](#provider-verification)
      - [API with Authorization](#api-with-authorization)
    - [Publishing pacts to a Pact Broker and Tagging Pacts](#publishing-pacts-to-a-pact-broker-and-tagging-pacts)
      - [Publishing from Go code](#publishing-from-go-code)
      - [Publishing Provider Verification Results to a Pact Broker](#publishing-provider-verification-results-to-a-pact-broker)
      - [Publishing from the CLI](#publishing-from-the-cli)
      - [Using the Pact Broker with Basic authentication](#using-the-pact-broker-with-basic-authentication)
  - [Asynchronous API Testing](#asynchronous-api-testing)
    - [Consumer](#consumer)
    - [Provider (Producer)](#provider-producer)
    - [Pact Broker Integration](#pact-broker-integration)
  - [Matching](#matching)
    - [Matching on types](#matching-on-types)
    - [Matching on arrays](#matching-on-arrays)
    - [Matching by regular expression](#matching-by-regular-expression)
    - [Match common formats](#match-common-formats)
      - [Auto-generate matchers from struct tags](#auto-generate-matchers-from-struct-tags)
  - [Examples](#examples)
    - [HTTP APIs](#http-apis)
    - [Asynchronous APIs](#asynchronous-apis)
    - [Integrated examples](#integrated-examples)
  - [Troubleshooting](#troubleshooting)
      - [Splitting tests across multiple files](#splitting-tests-across-multiple-files)
    - [Output Logging](#output-logging)
  - [Contact](#contact)
  - [Documentation](#documentation)
  - [Troubleshooting](#troubleshooting-1)
  - [Roadmap](#roadmap)
  - [Contributing](#contributing)

<!-- /TOC -->

## Versions

| Version | Stable     | [Spec] Compatibility | Install             |
| ------- |------------|----------------------|---------------------|
| 1.0.x   | Yes        | 2, 3*                | See [Installation]  |
| 1.1.x   | No (alpha) | 2, 3*                | 1.1.x [alpha]       |
| 0.x.x   | Yes        | Up to v2             | 0.x.x [stable]      |

_*_ v3 support is limited to the subset of functionality required to enable language inter-operable [Message support].

## Installation

1.  Download the latest [CLI tools] of the standalone tools and ensure the binaries are on your `PATH`:
1.  Unzip the package into a known location, and ensuring the `pact` and other binaries in the `bin` directory are on the `PATH`.
1.  Run `go get -d github.com/pact-foundation/pact-go` to install the source packages

### Go get

Since `1.x.x` Pact is go-gettable, and uses tags for versioning, so `dep ensure --add github.com/pact-foundation/pact-go@1.0.0-beta` or `go get gopkg.in/pact-foundation/pact-go.v1` is now possible.


See below for how to automate this:

### Installation on \*nix

The following will install pact binaries into `/opt/pact/bin`:

```sh
cd /opt
curl -fsSL https://raw.githubusercontent.com/pact-foundation/pact-ruby-standalone/master/install.sh | bash
export PATH=$PATH:/opt/pact/bin
go get -d github.com/pact-foundation/pact-go
```

Test the installation:

```sh
pact help
```

## Using Pact

Pact supports [synchronous request-response style HTTP interactions](#http-api-testing) and has experimental support for [asynchronous interactions](#asynchronous-api-testing) with JSON-formatted payloads.

Pact Go runs as part of your regular Go tests.

## HTTP API Testing

### Consumer Side Testing

We'll run through a simple example to get an understanding the concepts:

1.  `go get github.com/pact-foundation/pact-go`
1.  `cd $GOPATH/src/github.com/pact-foundation/pact-go/examples/`
1.  `go test -v -run TestConsumer`.

The simple example looks like this:

```go
package main

import (
	"fmt"
	"log"
	"net/http"
	"strings"
	"testing"

	"github.com/pact-foundation/pact-go/dsl"
)

// Example Pact: How to run me!
// 1. Start the daemon with `./pact-go daemon`
// 2. cd <pact-go>/examples
// 3. go test -v -run TestConsumer
func TestConsumer(t *testing.T) {

	// Create Pact connecting to local Daemon
	pact := &dsl.Pact{
		Consumer: "MyConsumer",
		Provider: "MyProvider",
		Host:     "localhost",
	}
	defer pact.Teardown()

	// Pass in test case
	var test = func() error {
		u := fmt.Sprintf("http://localhost:%d/foobar", pact.Server.Port)
		req, err := http.NewRequest("GET", u, strings.NewReader(`{"s":"foo"}`))

		// NOTE: by default, request bodies are expected to be sent with a Content-Type
		// of application/json. If you don't explicitly set the content-type, you
		// will get a mismatch during Verification.
		req.Header.Set("Content-Type", "application/json")
		if err != nil {
			return err
		}
		if _, err = http.DefaultClient.Do(req); err != nil {
			return err
		}

		return err
	}

	// Set up our expected interactions.
	pact.
		AddInteraction().
		Given("User foo exists").
		UponReceiving("A request to get foo").
		WithRequest(dsl.Request{
			Method:  "GET",
			Path:    "/foobar",
			Headers: dsl.MapMatcher{"Content-Type": "application/json"},
			Body:    `{"s":"foo"}`,
		}).
		WillRespondWith(dsl.Response{
			Status:  200,
			Headers: dsl.MapMatcher{"Content-Type": "application/json"},
			Body:    `{"s":"bar"}`,
		})

	// Verify
	if err := pact.Verify(test); err != nil {
		log.Fatalf("Error on Verify: %v", err)
	}
}
```

<<<<<<< HEAD
#### Matching (Consumer Tests)

In addition to verbatim value matching, you have 3 useful matching functions
in the `dsl` package that can increase expressiveness and reduce brittle test
cases.

* `dsl.Term(example, matcher)` - tells Pact that the value should match using
a given regular expression, using `example` in mock responses. `example` must be
a string.
* `dsl.Like(content)` - tells Pact that the value itself is not important, as long
as the element _type_ (valid JSON number, string, object etc.) itself matches.
* `dsl.EachLike(content, min)` - tells Pact that the value should be an array type,
consisting of elements like those passed in. `min` must be >= 1. `content` may
be a valid JSON value: e.g. strings, numbers and objects.

*Example:*

Here is a complex example that shows how all 3 terms can be used together:

```go
colour := Term("red", "red|green|blue")

match := EachLike(
              EachLike(
                         fmt.Sprintf(`{
                             "size": 10,
                             "colour": %s,
                             "tag": [["jumper", "shirt]]
                         }`, colour)
              1),
         1))
```

This example will result in a response body from the mock server that looks like:
```json
[
  [
    {
      "size": 10,
      "colour": "red",
      "tag": [
        [
          "jumper",
          "shirt"
        ],
        [
          "jumper",
          "shirt"
        ]
      ]
    }
  ]
]
```

#### Auto-Generate Match String (Consumer Tests)

Furthermore, if you isolate your Data Transfer Objects (DTOs) to an adapters package so that they exactly reflect the interface between you and your provider, then you can leverage `dsl.Match` to auto-generate the expected response body in your contract tests. Under the hood, `Match` recursively traverses the DTO struct and uses `Term, Like, and EachLike` to create the contract.

This saves the trouble of declaring the contract by hand. It also maintains one source of truth. To change the consumer-provider interface, you only have to update your DTO struct and the contract will automatically follow suit.

*Example:*

```go
type DTO struct {
  ID    string    `json:"id"`
  Title string    `json:"title"`
  Tags  []string  `json:"tags" pact:"min=2"`
  Date  string    `json:"date" pact:"example=2000-01-01,regex=^\\d{4}-\\d{2}-\\d{2}$"`
}
```
then specifying a response body is as simple as:
```go
	// Set up our expected interactions.
	pact.
		AddInteraction().
		Given("User foo exists").
		UponReceiving("A request to get foo").
		WithRequest(dsl.Request{
			Method:  "GET",
			Path:    "/foobar",
			Headers: map[string]string{"Content-Type": "application/json"},
		}).
		WillRespondWith(dsl.Response{
			Status:  200,
			Headers: map[string]string{"Content-Type": "application/json"},
			Body:    Match(DTO{}), // That's it!!!
		})
```

The `pact` struct tags shown above are optional. By default, dsl.Match just asserts that the JSON shape matches the struct and that the field types match.

See [dsl.Match](https://github.com/pact-foundation/pact-go/blob/master/dsl/matcher.go) for more information.

See the [matcher tests](https://github.com/pact-foundation/pact-go/blob/master/dsl/matcher_test.go)
for more matching examples.

*NOTE*: One caveat to note, is that you will need to use valid Ruby
[regular expressions](http://ruby-doc.org/core-2.1.5/Regexp.html) and double
escape backslashes.

Read more about [flexible matching](https://github.com/pact-foundation/pact-ruby/wiki/Regular-expressions-and-type-matching-with-Pact).
=======
### Provider API Testing
>>>>>>> 87c47834

1.  `go get github.com/pact-foundation/pact-go`
1.  `cd $GOPATH/src/github.com/pact-foundation/pact-go/examples/`
1.  `go test -v -run TestProvider`.

Here is the Provider test process broker down:

1.  Start your Provider API:

    You need to be able to first start your API in the background as part of your tests
    before you can run the verification process. Here we create `startServer` which can be
    started in its own goroutine:

    ```go
    func startServer() {
      mux := http.NewServeMux()
      lastName := "billy"

      mux.HandleFunc("/foobar", func(w http.ResponseWriter, req *http.Request) {
        w.Header().Add("Content-Type", "application/json")
        fmt.Fprintf(w, fmt.Sprintf(`{"lastName":"%s"}`, lastName))

        // Break the API by replacing the above and uncommenting one of these
        // w.WriteHeader(http.StatusUnauthorized)
        // fmt.Fprintf(w, `{"s":"baz"}`)
      })

      // This function handles state requests for a particular test
      // In this case, we ensure that the user being requested is available
      // before the Verification process invokes the API.
      mux.HandleFunc("/setup", func(w http.ResponseWriter, req *http.Request) {
        var s *types.ProviderState
        decoder := json.NewDecoder(req.Body)
        decoder.Decode(&s)
        if s.State == "User foo exists" {
          lastName = "bar"
        }

        w.Header().Add("Content-Type", "application/json")
      })
      log.Fatal(http.ListenAndServe(":8000", mux))
    }
    ```

<<<<<<< HEAD
  Note that the server has a `/setup` endpoint that is given a `types.ProviderState` and allows the
  verifier to setup any
  [provider states](http://docs.pact.io/documentation/provider_states.html) before
  each test is run.
=======
Note that the server has a `/setup` endpoint that is given a `types.ProviderState` and allows the
verifier to setup any
[provider states](http://docs.pact.io/documentation/provider_states.html) before
each test is run.
>>>>>>> 87c47834

2.  Verify provider API

    You can now tell Pact to read in your Pact files and verify that your API will
    satisfy the requirements of each of your known consumers:

    ```go
    func TestProvider(t *testing.T) {

      // Create Pact connecting to local Daemon
      pact := &dsl.Pact{
        Consumer: "MyConsumer",
        Provider: "MyProvider",
      }

      // Start provider API in the background
      go startServer()

      // Verify the Provider with local Pact Files
      pact.VerifyProvider(t, types.VerifyRequest{
        ProviderBaseURL:        "http://localhost:8000",
        PactURLs:               []string{filepath.ToSlash(fmt.Sprintf("%s/myconsumer-myprovider.json", pactDir))},
        ProviderStatesSetupURL: "http://localhost:8000/setup",
      })
    }
    ```

The `VerifyProvider` will handle all verifications, treating them as subtests
and giving you granular test reporting. If you don't like this behaviour, you may call `VerifyProviderRaw` directly and handle the errors manually.

Note that `PactURLs` may be a list of local pact files or remote based
urls (e.g. from a
[Pact Broker](http://docs.pact.io/documentation/sharings_pacts.html)).

See the `Skip()'ed` [integration tests](https://github.com/pact-foundation/pact-go/blob/master/dsl/pact_test.go)
for a more complete E2E example.

#### Provider Verification

When validating a Provider, you have 3 options to provide the Pact files:

<<<<<<< HEAD
1. Use `PactURLs` to specify the exact set of pacts to be replayed:

	```go
	pact.VerifyProvider(t, types.VerifyRequest{
		ProviderBaseURL:        "http://myproviderhost",
		PactURLs:               []string{"http://broker/pacts/provider/them/consumer/me/latest/dev"},
		ProviderStatesSetupURL: "http://myproviderhost/setup",
		BrokerUsername:         os.Getenv("PACT_BROKER_USERNAME"),
		BrokerPassword:         os.Getenv("PACT_BROKER_PASSWORD"),
	})
	```
1. Use `PactBroker` to automatically find all of the latest consumers:

	```go
	pact.VerifyProvider(t, types.VerifyRequest{
		ProviderBaseURL:        "http://myproviderhost",
		BrokerURL:              "http://brokerHost",
		ProviderStatesSetupURL: "http://myproviderhost/setup",
		BrokerUsername:         os.Getenv("PACT_BROKER_USERNAME"),
		BrokerPassword:         os.Getenv("PACT_BROKER_PASSWORD"),
	})
	```
1. Use `PactBroker` and `Tags` to automatically find all of the latest consumers:

	```go
	pact.VerifyProvider(t, types.VerifyRequest{
		ProviderBaseURL:        "http://myproviderhost",
		BrokerURL:              "http://brokerHost",
		Tags:                   []string{"latest", "sit4"},
		ProviderStatesSetupURL: "http://myproviderhost/setup",
		BrokerUsername:         os.Getenv("PACT_BROKER_USERNAME"),
		BrokerPassword:         os.Getenv("PACT_BROKER_PASSWORD"),
	})
	```
=======
1.  Use `PactURLs` to specify the exact set of pacts to be replayed:

    ```go
    pact.VerifyProvider(t, types.VerifyRequest{
    	ProviderBaseURL:        "http://myproviderhost",
    	PactURLs:               []string{"http://broker/pacts/provider/them/consumer/me/latest/dev"},
    	ProviderStatesSetupURL: "http://myproviderhost/setup",
    	BrokerUsername:         os.Getenv("PACT_BROKER_USERNAME"),
    	BrokerPassword:         os.Getenv("PACT_BROKER_PASSWORD"),
    })
    ```

1.  Use `PactBroker` to automatically find all of the latest consumers:

    ```go
    pact.VerifyProvider(t, types.VerifyRequest{
    	ProviderBaseURL:        "http://myproviderhost",
    	BrokerURL:              "http://brokerHost",
    	ProviderStatesSetupURL: "http://myproviderhost/setup",
    	BrokerUsername:         os.Getenv("PACT_BROKER_USERNAME"),
    	BrokerPassword:         os.Getenv("PACT_BROKER_PASSWORD"),
    })
    ```

1.  Use `PactBroker` and `Tags` to automatically find all of the latest consumers:

    ```go
    pact.VerifyProvider(t, types.VerifyRequest{
    	ProviderBaseURL:        "http://myproviderhost",
    	BrokerURL:              "http://brokerHost",
    	Tags:                   []string{"latest", "sit4"},
    	ProviderStatesSetupURL: "http://myproviderhost/setup",
    	BrokerUsername:         os.Getenv("PACT_BROKER_USERNAME"),
    	BrokerPassword:         os.Getenv("PACT_BROKER_PASSWORD"),
    })
    ```
>>>>>>> 87c47834

Options 2 and 3 are particularly useful when you want to validate that your
Provider is able to meet the contracts of what's in Production and also the latest
in development.

See this [article](http://rea.tech/enter-the-pact-matrix-or-how-to-decouple-the-release-cycles-of-your-microservices/)
for more on this strategy.

For more on provider states, refer to http://docs.pact.io/documentation/provider_states.html.

#### API with Authorization

Sometimes you may need to add things to the requests that can't be persisted in a pact file. Examples of these would be authentication tokens, which have a small life span. e.g. an OAuth bearer token: `Authorization: Bearer 0b79bab50daca910b000d4f1a2b675d604257e42`.

For this case, we have a facility that should be carefully used during verification - the ability to specificy custom headers to be sent during provider verification. The property to achieve this is `CustomProviderHeaders`.

For example, to have an `Authorization` header sent as part of the verification request, modify the `VerifyRequest` parameter as per below:

```go
  pact.VerifyProvider(t, types.VerifyRequest{
    ...
    CustomProviderHeaders:  []string{"Authorization: Bearer 0b79bab50daca910b000d4f1a2b675d604257e42"},
  })
```

As you can see, this is your opportunity to modify\add to headers being sent to the Provider API, for example to create a valid time-bound token.

_Important Note_: You should only use this feature for things that can not be persisted in the pact file. By modifying the request, you are potentially modifying the contract from the consumer tests!

### Publishing pacts to a Pact Broker and Tagging Pacts

See the [Pact Broker](http://docs.pact.io/documentation/sharings_pacts.html)
documentation for more details on the Broker and this [article](http://rea.tech/enter-the-pact-matrix-or-how-to-decouple-the-release-cycles-of-your-microservices/)
on how to make it work for you.

#### Publishing from Go code

```go
p := Publisher{}
err := p.Publish(types.PublishRequest{
	PactURLs:	[]string{"./pacts/my_consumer-my_provider.json"},
	PactBroker:	"http://pactbroker:8000",
	ConsumerVersion: "1.0.0",
	Tags:		[]string{"latest", "dev"},
})
```

#### Publishing Provider Verification Results to a Pact Broker

If you're using a Pact Broker (e.g. a hosted one at pact.dius.com.au), you can
publish your verification results so that consumers can query if they are safe
to release.

It looks like this:

![screenshot of verification result](https://cloud.githubusercontent.com/assets/53900/25884085/2066d98e-3593-11e7-82af-3b41a20af8e5.png)

You need to specify the following:

```go
PublishVerificationResults: true,
ProviderVersion:            "1.0.0",
```

_NOTE_: You need to be already pulling pacts from the broker for this feature to work.

#### Publishing from the CLI

Use a cURL request like the following to PUT the pact to the right location,
specifying your consumer name, provider name and consumer version.

```
curl -v \
  -X PUT \
  -H "Content-Type: application/json" \
  -d@spec/pacts/a_consumer-a_provider.json \
  http://your-pact-broker/pacts/provider/A%20Provider/consumer/A%20Consumer/version/1.0.0
```

#### Using the Pact Broker with Basic authentication

The following flags are required to use basic authentication when
publishing or retrieving Pact files to/from a Pact Broker:

* `BrokerUsername` - the username for Pact Broker basic authentication.
* `BrokerPassword` - the password for Pact Broker basic authentication.

## Asynchronous API Testing

Modern distributed architectures are increasingly integrated in a decoupled, asynchronous fashion. Message queues such as ActiveMQ, RabbitMQ, SQS, Kafka and Kinesis are common, often integrated via small and frequent numbers of microservices (e.g. lambda).

Furthermore, the web has things like WebSockets which involve bidirectional messaging.

Pact now has experimental support for these use cases, by abstracting away the protocol and focussing on the messages passing between them.

<<<<<<< HEAD
1. Set `PactFileWriteMode` to `"merge"` when creating a `Pact` struct:
=======
For further reading and introduction into this topic, see this [article](https://dius.com.au/2017/09/22/contract-testing-serverless-and-asynchronous-applications/)
and our [example](https://github.com/pact-foundation/pact-go/tree/feat/matching-rules-daemonless/examples/messages) for a more detailed overview of these concepts.
>>>>>>> 87c47834

### Consumer

A Consumer is the system that will be reading a message from a queue or some intermediary - like a Kinesis stream, websocket or S3 bucket -
and be able to handle it.

From a Pact testing point of view, Pact takes the place of the intermediary and confirms whether or not the consumer is able to handle a request.

The following test creates a contract for a Dog API handler:

```go
// 1 Given this handler that accepts a User and returns an error
userHandler := func(u User) error {
	if u.ID == -1 {
		return errors.New("invalid object supplied, missing fields (id)")
	}

	// ... actually consume the message

	return nil
}

// 2 We write a small adapter that will take the incoming dsl.Message
// and call the function with the correct type
var userHandlerWrapper = func(m dsl.Message) error {
	return userHandler(*m.Content.(*User))
}

// 3 Create the Pact Message Consumer
pact := dsl.Pact {
	return dsl.Pact{
		Consumer:                 "PactGoMessageConsumer",
		Provider:                 "PactGoMessageProvider",
		LogDir:                   logDir,
		PactDir:                  pactDir,
	}
}

// 4 Write the consumer test, and call VerifyMessageConsumer
// passing through the function
func TestMessageConsumer_Success(t *testing.T) {
	message := pact.AddMessage()
	message.
		Given("some state").
		ExpectsToReceive("some test case").
		WithMetadata(commonHeaders).
		WithContent(map[string]interface{}{
			"id":   like(127),
			"name": "Baz",
			"access": eachLike(map[string]interface{}{
				"role": term("admin", "admin|controller|user"),
			}, 3),
    })
    AsType(&User{}) // Optional

	pact.VerifyMessageConsumer(t, message, userHandlerWrapper)
}
```

**Explanation**:

1.  The API - a contrived API handler example. Expects a User object and throws an `Error` if it can't handle it.
    * In most applications, some form of transactionality exists and communication with a MQ/broker happens.
    * It's important we separate out the protocol bits from the message handling bits, so that we can test that in isolation.
1.  Creates the MessageConsumer class
1.  Setup the expectations for the consumer - here we expect a `User` object with three fields
1.  Pact will send the message to your message handler. If the handler does not error, the message is saved, otherwise the test fails. There are a few key things to consider:
    * The actual request body that Pact will invoke on your handler will be contained within a `dsl.Message` object along with other context, so the body must be retrieved via `Content` attribute. If you set `Message.AsType(T)` this object will be mapped for you. If you don't want Pact to perform the conversion, you may do so on the object (`dsl.Message.Content`) or on the raw JSON (`dsl.Message.ContentRaw`).
    * All handlers to be tested must be of the shape `func(dsl.Message) error` - that is, they must accept a `Message` and return an `error`. This is how we get around all of the various protocols, and will often require a lightweight adapter function to convert it.
    * In this case, we wrap the actual `userHandler` with `userHandlerWrapper` provided by Pact.

### Provider (Producer)

A Provider (Producer in messaging parlance) is the system that will be putting a message onto the queue.

As per the Consumer case, Pact takes the position of the intermediary (MQ/broker) and checks to see whether or not the Provider sends a message that matches the Consumer's expectations.

```js
	functionMappings := dsl.MessageProviders{
		"some test case": func(m dsl.Message) (interface{}, error) {
			fmt.Println("Calling provider function that is responsible for creating the message")
			res := User{
				ID:   44,
				Name: "Baz",
				Access: []AccessLevel{
					{Role: "admin"},
					{Role: "admin"},
					{Role: "admin"}},
			}

			return res, nil
		},
	}

	// Verify the Provider with local Pact Files
	pact.VerifyMessageProvider(t, types.VerifyMessageRequest{
		PactURLs: []string{filepath.ToSlash(fmt.Sprintf("%s/pactgomessageconsumer-pactgomessageprovider.json", pactDir))},
	}, functionMappings)
```

**Explanation**:

1.  Our API client contains a single function `createDog` which is responsible for generating the message that will be sent to the consumer via some message queue
1.  We configure Pact to stand-in for the queue. The most important bit here is the `handlers` block
    * Similar to the Consumer tests, we map the various interactions that are going to be verified as denoted by their `description` field. In this case, `a request for a dog`, maps to the `createDog` handler. Notice how this matches the original Consumer test.
1.  We can now run the verification process. Pact will read all of the interactions specified by its consumer, and invoke each function that is responsible for generating that message.

### Pact Broker Integration

As per HTTP APIs, you can [publish contracts and verification results to a Broker](#publishing-pacts-to-a-pact-broker-and-tagging-pacts).

## Matching

In addition to verbatim value matching, we have 3 useful matching functions
in the `dsl` package that can increase expressiveness and reduce brittle test
cases.

Rather than use hard-coded values which must then be present on the Provider side,
you can use regular expressions and type matches on objects and arrays to validate the
structure of your APIs.

Matchers can be used on the `Body`, `Headers`, `Path` and `Query` fields of the `dsl.Request`
type, and the `Body` and `Headers` fields of the `dsl.Response` type.

### Matching on types

`dsl.Like(content)` tells Pact that the value itself is not important, as long
as the element _type_ (valid JSON number, string, object etc.) itself matches.

### Matching on arrays

`dsl.EachLike(content, min)` - tells Pact that the value should be an array type,
consisting of elements like those passed in. `min` must be >= 1. `content` may
be a valid JSON value: e.g. strings, numbers and objects.

### Matching by regular expression

`dsl.Term(example, matcher)` - tells Pact that the value should match using
a given regular expression, using `example` in mock responses. `example` must be
a string. \*

_NOTE_: One caveat to note, is that you will need to use valid Ruby
[regular expressions](http://ruby-doc.org/core-2.1.5/Regexp.html) and double
escape backslashes.

_Example:_

Here is a more complex example that shows how all 3 terms can be used together:

```go
	body :=
		Like(map[string]interface{}{
			"response": map[string]interface{}{
				"name": Like("Billy"),
        "type": Term("admin", "admin|user|guest"),
        "items": EachLike("cat", 2)
			},
		})
```

This example will result in a response body from the mock server that looks like:

```json
{
  "response": {
    "name": "Billy",
    "type": "admin",
    "items": ["cat", "cat"]
  }
}
```

### Match common formats

Often times, you find yourself having to re-write regular expressions for common formats. We've created a number of them for you to save you the time:

| method                                                         | description                                                                                     |
| -------------------------------------------------------------- | ----------------------------------------------------------------------------------------------- |
| `Identifier()`                                                 | Match an ID (e.g. 42)                                                                           |
| `Integer()`                                                    | Match all numbers that are integers (both ints and longs)                                       |
| `Decimal()`                                                    | Match all real numbers (floating point and decimal)                                             |
| `HexValue()`                                                   | Match all hexadecimal encoded strings                                                           |
| `Date()`                                                       | Match string containing basic ISO8601 dates (e.g. 2016-01-01)                                   |
| `Timestamp()`                                                  | Match a string containing an RFC3339 formatted timestapm (e.g. Mon, 31 Oct 2016 15:21:41 -0400) |
| `Time()`                                                       | Match string containing times in ISO date format (e.g. T22:44:30.652Z)                          |
| `ipIPv4Address | Match string containing IP4 formatted address |
| `IPv6Address()`                                                | Match string containing IP6 formatted address                                                   |
| `UUID()`                                                       | Match strings containing UUIDs                                                                  |

#### Auto-generate matchers from struct tags

Furthermore, if you isolate your Data Transfer Objects (DTOs) to an adapters package so that they exactly reflect the interface between you and your provider, then you can leverage `dsl.Match` to auto-generate the expected response body in your contract tests. Under the hood, `Match` recursively traverses the DTO struct and uses `Term, Like, and EachLike` to create the contract.

This saves the trouble of declaring the contract by hand. It also maintains one source of truth. To change the consumer-provider interface, you only have to update your DTO struct and the contract will automatically follow suit.

_Example:_

```go
type DTO struct {
  ID    string    `json:"id"`
  Title string    `json:"title"`
  Tags  []string  `json:"tags" pact:"min=2"`
  Date  string    `json:"date" pact:"example=2000-01-01,regex=^\\d{4}-\\d{2}-\\d{2}$"`
}
```

then specifying a response body is as simple as:

```go
	// Set up our expected interactions.
	pact.
		AddInteraction().
		Given("User foo exists").
		UponReceiving("A request to get foo").
		WithRequest(dsl.Request{
			Method:  "GET",
			Path:    "/foobar",
			Headers: map[string]string{"Content-Type": "application/json"},
		}).
		WillRespondWith(dsl.Response{
			Status:  200,
			Headers: map[string]string{"Content-Type": "application/json"},
			Body:    Match(DTO{}), // That's it!!!
		})
```

The `pact` struct tags shown above are optional. By default, dsl.Match just asserts that the JSON shape matches the struct and that the field types match.

See [dsl.Match](https://github.com/pact-foundation/pact-go/blob/master/dsl/matcher.go) for more information.

See the [matcher tests](https://github.com/pact-foundation/pact-go/blob/master/dsl/matcher_test.go)
for more matching examples.

## Examples

### HTTP APIs

* [API Consumer](https://github.com/pact-foundation/pact-go/tree/master/examples/)
* [Golang ServeMux](https://github.com/pact-foundation/pact-go/tree/master/examples/mux)
* [Go Kit](https://github.com/pact-foundation/pact-go/tree/master/examples/go-kit)
* [Gin](https://github.com/pact-foundation/pact-go/tree/master/examples/gin)

### Asynchronous APIs

* [Message Queue](https://github.com/pact-foundation/pact-go/tree/feat/matching-rules-daemonless/examples/messages)

### Integrated examples

There are number of examples we use as end-to-end integration test prior to releasing a new binary, including publishing to a Pact Broker. To enable them, set the following environment variables

```sh
cd $GOPATH/src/github.com/pact-foundation/pact-go/examples
export PACT_INTEGRATED_TESTS=1
export PACT_BROKER_USERNAME="dXfltyFMgNOFZAxr8io9wJ37iUpY42M"
export PACT_BROKER_PASSWORD="O5AIZWxelWbLvqMd8PkAVycBJh2Psyg1"
export PACT_BROKER_HOST="https://test.pact.dius.com.au"
```

Once these variables have been exported, cd into one of the directories containing a test and run `go test -v .`:

## Troubleshooting

#### Splitting tests across multiple files

Pact tests tend to be quite long, due to the need to be specific about request/response payloads. Often times it is nicer to be able to split your tests across multiple files for manageability.

You have two options to achieve this feat:

1.  Set `PactFileWriteMode` to `"merge"` when creating a `Pact` struct:

    This will allow you to have multiple independent tests for a given Consumer-Provider pair, without it clobbering previous interactions.

    See this [PR](https://github.com/pact-foundation/pact-js/pull/48) for background.

    _NOTE_: If using this approach, you _must_ be careful to clear out existing pact files (e.g. `rm ./pacts/*.json`) before you run tests to ensure you don't have left over requests that are no longer relevent.

1.  Create a Pact test helper to orchestrate the setup and teardown of the mock service for multiple tests.

    In larger test bases, this can reduce test suite time and the amount of code you have to manage.

    See the JS [example](https://github.com/tarciosaraiva/pact-melbjs/blob/master/helper.js) and related [issue](https://github.com/pact-foundation/pact-js/issues/11) for more.

### Output Logging

Pact Go uses a simple log utility ([logutils](https://github.com/hashicorp/logutils))
to filter log messages. The CLI already contains flags to manage this,
should you want to control log level in your tests, you can set it like so:

```go
pact := Pact{
  ...
	LogLevel: "DEBUG", // One of DEBUG, INFO, ERROR, NONE
}
```

## Contact

Join us in slack: [![slack](http://slack.pact.io/badge.svg)](http://slack.pact.io)

or

* Twitter: [@pact_up]
* Stack Overflow: stackoverflow.com/questions/tagged/pact
* Gitter: https://gitter.im/realestate-com-au/pact
* Gophers #pact [Slack channel]

## Documentation

<<<<<<< HEAD
Additional documentation can be found at the main [Pact website](http://pact.io) and in the [Pact Wiki](https://github.com/pact-foundation/pact-ruby/wiki).
=======
Additional documentation can be found at the main [Pact website](http://pact.io) and in the [Pact Wiki].
>>>>>>> 87c47834

## Troubleshooting

See [TROUBLESHOOTING] for some helpful tips/tricks.

## Roadmap

The [roadmap](https://docs.pact.io/roadmap/) for Pact and Pact Go is outlined on our main website.
Detail on the native Go implementation can be found [here](https://github.com/pact-foundation/pact-go/wiki/Native-implementation-roadmap).

## Contributing

See [CONTRIBUTING](CONTRIBUTING.md).

[Spec]: (https://github.com/pact-foundation/pact-specification)
[stable]: (https://github.com/pact-foundation/pact-go/tree/release/0.x.x)
[alpha]: (https://github.com/pact-foundation/pact-go/tree/release/1.1.x)
[TROUBLESHOOTING]: (https://github.com/pact-foundation/pact-go/wiki/Troubleshooting)
[Pact Wiki]: (https://github.com/pact-foundation/pact-ruby/wiki)
[Getting started with Pact]: (http://dius.com.au/2016/02/03/microservices-pact/)
[Pact website]: (http://docs.pact.io/)
[Slack channel]: (https://gophers.slack.com/messages/pact/)
[@pact_up]: (https://twitter.com/pact_up)
[Pact Specification v2]: (https://github.com/pact-foundation/pact-specification/tree/version-2)
[Pact Specification v3]: (https://github.com/pact-foundation/pact-specification/tree/version-3)
[CLI tools]: (https://github.com/pact-foundation/pact-ruby-standalone/releases)
[Installation]: (#installation)
[Message support]: (https://github.com/pact-foundation/pact-specification/tree/version-3#introduces-messages-for-services-that-communicate-via-event-streams-and-message-queues)<|MERGE_RESOLUTION|>--- conflicted
+++ resolved
@@ -27,13 +27,9 @@
 Read [Getting started with Pact] for more information for beginners.
 
 <p align="center">
-<<<<<<< HEAD
-  <img width="880" src="https://raw.githubusercontent.com/pact-foundation/pact-go/master/.github/pact-small.svg?sanitize=true">
-=======
   <a href="https://asciinema.org/a/180671">
     <img width="880" src="https://raw.githubusercontent.com/pact-foundation/pact-go/master/.github/pact-small.svg?sanitize=true">
   </a>
->>>>>>> 87c47834
 </p>
 
 ## Table of Contents
@@ -45,20 +41,12 @@
   - [Table of Contents](#table-of-contents)
   - [Versions](#versions)
   - [Installation](#installation)
-<<<<<<< HEAD
-  - [Running](#running)
-    - [Consumer](#consumer)
-      - [Matching (Consumer Tests)](#matching-consumer-tests)
-      - [Auto-Generate Match String (Consumer Tests)](#auto-generate-match-string-consumer-tests)
-    - [Provider](#provider)
-=======
     - [Go get](#go-get)
     - [Installation on \*nix](#installation-on-\nix)
   - [Using Pact](#using-pact)
   - [HTTP API Testing](#http-api-testing)
     - [Consumer Side Testing](#consumer-side-testing)
     - [Provider API Testing](#provider-api-testing)
->>>>>>> 87c47834
       - [Provider Verification](#provider-verification)
       - [API with Authorization](#api-with-authorization)
     - [Publishing pacts to a Pact Broker and Tagging Pacts](#publishing-pacts-to-a-pact-broker-and-tagging-pacts)
@@ -219,112 +207,7 @@
 }
 ```
 
-<<<<<<< HEAD
-#### Matching (Consumer Tests)
-
-In addition to verbatim value matching, you have 3 useful matching functions
-in the `dsl` package that can increase expressiveness and reduce brittle test
-cases.
-
-* `dsl.Term(example, matcher)` - tells Pact that the value should match using
-a given regular expression, using `example` in mock responses. `example` must be
-a string.
-* `dsl.Like(content)` - tells Pact that the value itself is not important, as long
-as the element _type_ (valid JSON number, string, object etc.) itself matches.
-* `dsl.EachLike(content, min)` - tells Pact that the value should be an array type,
-consisting of elements like those passed in. `min` must be >= 1. `content` may
-be a valid JSON value: e.g. strings, numbers and objects.
-
-*Example:*
-
-Here is a complex example that shows how all 3 terms can be used together:
-
-```go
-colour := Term("red", "red|green|blue")
-
-match := EachLike(
-              EachLike(
-                         fmt.Sprintf(`{
-                             "size": 10,
-                             "colour": %s,
-                             "tag": [["jumper", "shirt]]
-                         }`, colour)
-              1),
-         1))
-```
-
-This example will result in a response body from the mock server that looks like:
-```json
-[
-  [
-    {
-      "size": 10,
-      "colour": "red",
-      "tag": [
-        [
-          "jumper",
-          "shirt"
-        ],
-        [
-          "jumper",
-          "shirt"
-        ]
-      ]
-    }
-  ]
-]
-```
-
-#### Auto-Generate Match String (Consumer Tests)
-
-Furthermore, if you isolate your Data Transfer Objects (DTOs) to an adapters package so that they exactly reflect the interface between you and your provider, then you can leverage `dsl.Match` to auto-generate the expected response body in your contract tests. Under the hood, `Match` recursively traverses the DTO struct and uses `Term, Like, and EachLike` to create the contract.
-
-This saves the trouble of declaring the contract by hand. It also maintains one source of truth. To change the consumer-provider interface, you only have to update your DTO struct and the contract will automatically follow suit.
-
-*Example:*
-
-```go
-type DTO struct {
-  ID    string    `json:"id"`
-  Title string    `json:"title"`
-  Tags  []string  `json:"tags" pact:"min=2"`
-  Date  string    `json:"date" pact:"example=2000-01-01,regex=^\\d{4}-\\d{2}-\\d{2}$"`
-}
-```
-then specifying a response body is as simple as:
-```go
-	// Set up our expected interactions.
-	pact.
-		AddInteraction().
-		Given("User foo exists").
-		UponReceiving("A request to get foo").
-		WithRequest(dsl.Request{
-			Method:  "GET",
-			Path:    "/foobar",
-			Headers: map[string]string{"Content-Type": "application/json"},
-		}).
-		WillRespondWith(dsl.Response{
-			Status:  200,
-			Headers: map[string]string{"Content-Type": "application/json"},
-			Body:    Match(DTO{}), // That's it!!!
-		})
-```
-
-The `pact` struct tags shown above are optional. By default, dsl.Match just asserts that the JSON shape matches the struct and that the field types match.
-
-See [dsl.Match](https://github.com/pact-foundation/pact-go/blob/master/dsl/matcher.go) for more information.
-
-See the [matcher tests](https://github.com/pact-foundation/pact-go/blob/master/dsl/matcher_test.go)
-for more matching examples.
-
-*NOTE*: One caveat to note, is that you will need to use valid Ruby
-[regular expressions](http://ruby-doc.org/core-2.1.5/Regexp.html) and double
-escape backslashes.
-
-Read more about [flexible matching](https://github.com/pact-foundation/pact-ruby/wiki/Regular-expressions-and-type-matching-with-Pact).
-=======
 ### Provider API Testing
->>>>>>> 87c47834
 
 1.  `go get github.com/pact-foundation/pact-go`
 1.  `cd $GOPATH/src/github.com/pact-foundation/pact-go/examples/`
@@ -369,17 +252,10 @@
     }
     ```
 
-<<<<<<< HEAD
-  Note that the server has a `/setup` endpoint that is given a `types.ProviderState` and allows the
-  verifier to setup any
-  [provider states](http://docs.pact.io/documentation/provider_states.html) before
-  each test is run.
-=======
 Note that the server has a `/setup` endpoint that is given a `types.ProviderState` and allows the
 verifier to setup any
 [provider states](http://docs.pact.io/documentation/provider_states.html) before
 each test is run.
->>>>>>> 87c47834
 
 2.  Verify provider API
 
@@ -421,42 +297,6 @@
 
 When validating a Provider, you have 3 options to provide the Pact files:
 
-<<<<<<< HEAD
-1. Use `PactURLs` to specify the exact set of pacts to be replayed:
-
-	```go
-	pact.VerifyProvider(t, types.VerifyRequest{
-		ProviderBaseURL:        "http://myproviderhost",
-		PactURLs:               []string{"http://broker/pacts/provider/them/consumer/me/latest/dev"},
-		ProviderStatesSetupURL: "http://myproviderhost/setup",
-		BrokerUsername:         os.Getenv("PACT_BROKER_USERNAME"),
-		BrokerPassword:         os.Getenv("PACT_BROKER_PASSWORD"),
-	})
-	```
-1. Use `PactBroker` to automatically find all of the latest consumers:
-
-	```go
-	pact.VerifyProvider(t, types.VerifyRequest{
-		ProviderBaseURL:        "http://myproviderhost",
-		BrokerURL:              "http://brokerHost",
-		ProviderStatesSetupURL: "http://myproviderhost/setup",
-		BrokerUsername:         os.Getenv("PACT_BROKER_USERNAME"),
-		BrokerPassword:         os.Getenv("PACT_BROKER_PASSWORD"),
-	})
-	```
-1. Use `PactBroker` and `Tags` to automatically find all of the latest consumers:
-
-	```go
-	pact.VerifyProvider(t, types.VerifyRequest{
-		ProviderBaseURL:        "http://myproviderhost",
-		BrokerURL:              "http://brokerHost",
-		Tags:                   []string{"latest", "sit4"},
-		ProviderStatesSetupURL: "http://myproviderhost/setup",
-		BrokerUsername:         os.Getenv("PACT_BROKER_USERNAME"),
-		BrokerPassword:         os.Getenv("PACT_BROKER_PASSWORD"),
-	})
-	```
-=======
 1.  Use `PactURLs` to specify the exact set of pacts to be replayed:
 
     ```go
@@ -493,7 +333,6 @@
     	BrokerPassword:         os.Getenv("PACT_BROKER_PASSWORD"),
     })
     ```
->>>>>>> 87c47834
 
 Options 2 and 3 are particularly useful when you want to validate that your
 Provider is able to meet the contracts of what's in Production and also the latest
@@ -589,12 +428,8 @@
 
 Pact now has experimental support for these use cases, by abstracting away the protocol and focussing on the messages passing between them.
 
-<<<<<<< HEAD
-1. Set `PactFileWriteMode` to `"merge"` when creating a `Pact` struct:
-=======
 For further reading and introduction into this topic, see this [article](https://dius.com.au/2017/09/22/contract-testing-serverless-and-asynchronous-applications/)
 and our [example](https://github.com/pact-foundation/pact-go/tree/feat/matching-rules-daemonless/examples/messages) for a more detailed overview of these concepts.
->>>>>>> 87c47834
 
 ### Consumer
 
@@ -903,11 +738,7 @@
 
 ## Documentation
 
-<<<<<<< HEAD
-Additional documentation can be found at the main [Pact website](http://pact.io) and in the [Pact Wiki](https://github.com/pact-foundation/pact-ruby/wiki).
-=======
 Additional documentation can be found at the main [Pact website](http://pact.io) and in the [Pact Wiki].
->>>>>>> 87c47834
 
 ## Troubleshooting
 
